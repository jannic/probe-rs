[package]
name = "target-gen"
version = "0.13.0"
authors = ["Noah Huesser <yatekii@yatekii.ch>"]
edition = "2018"
description = "A cli tool to create new target files for probe-rs ot of CMSIS-Packs."
documentation = "https://docs.rs/probe-rs/"
homepage = "https://github.com/probe-rs/probe-rs"
repository = "https://github.com/probe-rs/probe-rs"
readme = "../README.md"
categories = ["embedded", "hardware-support", "development-tools::debugging"]
keywords = ["embedded"]
license = "MIT OR Apache-2.0"

# See more keys and their definitions at https://doc.rust-lang.org/cargo/reference/manifest.html

[dependencies]
probe-rs = { path = "../probe-rs", version = "0.13.0", default-features = true }
probe-rs-target = { path = "../probe-rs-target", version = "0.13.0", default-features = false }
<<<<<<< HEAD
cmsis-pack = { version = "0.6", git = "https://github.com/pyocd/cmsis-pack-manager" }
goblin = "0.5.1"
=======
cmsis-pack = { version = "0.6.0" }

# , path = "../cmsis-pack-manager/rust/cmsis-pack"
# , git = "https://github.com/probe-rs/cmsis-pack-manager.git"

goblin = "0.6.0"
>>>>>>> 57f22a13
scroll = "0.11.0"
serde_yaml = "^0.9"
log = "0.4.16"
zip = "0.6.2"
clap = { version = "4.0", features = ["derive"] }
base64 = "0.13.0"
simplelog = "0.12.0"
anyhow = "1.0.57"
reqwest = { version = "0.11.10", features = ["json", "blocking"] }
serde = { version = "1", features = ["derive"] }
futures = "0.3.21"
tokio = { version = "1.18.0", features = ["macros", "rt", "rt-multi-thread"] }

[dev-dependencies]
assert_cmd = "2.0.4"
predicates = "2.1.1"
assert_fs = "1.0.7"<|MERGE_RESOLUTION|>--- conflicted
+++ resolved
@@ -17,17 +17,8 @@
 [dependencies]
 probe-rs = { path = "../probe-rs", version = "0.13.0", default-features = true }
 probe-rs-target = { path = "../probe-rs-target", version = "0.13.0", default-features = false }
-<<<<<<< HEAD
 cmsis-pack = { version = "0.6", git = "https://github.com/pyocd/cmsis-pack-manager" }
-goblin = "0.5.1"
-=======
-cmsis-pack = { version = "0.6.0" }
-
-# , path = "../cmsis-pack-manager/rust/cmsis-pack"
-# , git = "https://github.com/probe-rs/cmsis-pack-manager.git"
-
 goblin = "0.6.0"
->>>>>>> 57f22a13
 scroll = "0.11.0"
 serde_yaml = "^0.9"
 log = "0.4.16"
